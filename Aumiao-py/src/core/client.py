--- conflicted
+++ resolved
@@ -672,10 +672,6 @@
 
 	# 处理举报
 	# 需要风纪权限
-<<<<<<< HEAD
-
-=======
->>>>>>> 0da1860c
 	def handle_report(self, admin_id: int) -> None:
 		def process_item(item: dict, report_type: Literal["comment", "post", "discussion"]) -> None:
 			# 类型字段映射表
@@ -687,10 +683,7 @@
 					"source_id_field": "comment_source_object_id",
 					"source_name_field": "comment_source_object_name",
 					"special_check": lambda: item.get("comment_source") == "WORK_SHOP",
-<<<<<<< HEAD
-=======
 					"com_id": "comment_id",
->>>>>>> 0da1860c
 				},
 				"post": {
 					"content_field": "post_title",
@@ -698,10 +691,7 @@
 					"handle_method": "handle_post_report",
 					"source_id_field": "post_id",
 					"special_check": lambda: True,
-<<<<<<< HEAD
-=======
 					"com_id": "post_id",
->>>>>>> 0da1860c
 				},
 				"discussion": {
 					"content_field": "discussion_content",
@@ -709,10 +699,7 @@
 					"handle_method": "handle_discussion_report",
 					"source_id_field": "post_id",
 					"special_check": lambda: True,
-<<<<<<< HEAD
-=======
 					"com_id": "discussion_id",
->>>>>>> 0da1860c
 				},
 			}
 
@@ -769,8 +756,6 @@
 			print(f"所属帖子ID: https://shequ.codemao.cn/community/{item[cfg['source_id_field']]}")
 
 		print(f"违规用户ID: https://shequ.codemao.cn/user/{item[f'{cfg["user_field"]}_id']}")
-<<<<<<< HEAD
-=======
 		if report_type in ("comment", "discussion"):
 			source = "shop" if report_type == "comment" else "post"
 			comments = Obtain().get_comments_detail_new(com_id=item[cfg["source_id_field"]], source=source, method="comments", max_limit=200)
@@ -790,7 +775,6 @@
 		else:
 			details = self.forum_obtain.get_single_post_details(ids=item[cfg["source_id_field"]])
 			print(f"发送时间: {self.tool_process.format_timestamp(details['created_at'])}")  # 有的帖子可能有更新,但是大部分是created_at,为了迎合网页显示的发布时间
->>>>>>> 0da1860c
 
 	def _check_violations(self, item: dict, report_type: Literal["comment", "post", "discussion"], cfg: dict) -> None:
 		"""统一违规检查逻辑"""
@@ -816,10 +800,7 @@
 				values=item[f"{cfg['user_field']}_id"],
 			)
 			self._analyze_comments(user_comments, int(source_id))
-<<<<<<< HEAD
-=======
-
->>>>>>> 0da1860c
+
 		else:
 			search_list = forum.Obtain().search_posts(title=source_id, limit=None)
 			user_list = self.tool_process.filter_items_by_values(
@@ -832,11 +813,7 @@
 				for post in user_list:
 					print(f"违规帖子ID: https://shequ.codemao.cn/community/{post['id']}")
 
-<<<<<<< HEAD
-	def _analyze_comments(self, comments: list, source_id: int) -> None:
-=======
 	def _analyze_comments(self, comments: list, source_id: int) -> None | Generator:
->>>>>>> 0da1860c
 		"""分析评论违规"""
 		content_map = defaultdict(list)
 		for comment in comments:
@@ -849,13 +826,6 @@
 				self._track_duplicates(reply, source_id, content_map, is_reply=True)
 				if any(ad in reply["content"].lower() for ad in self.data.USER_DATA.ads):
 					print(f"广告回复: {reply['content']}")
-<<<<<<< HEAD
-
-		for (_, content), ids in content_map.items():
-			if len(ids) >= self.setting.PARAMETER.spam_max:
-				print(f"发现刷屏评论: {content}")
-				print(f"此用户已经刷屏,共发布{len(ids)}次")
-=======
 		# (user_id,content):[item_id.comment_id1:reply/comment,item_id.comment_id2:reply/comment]
 		for (user_id, content), ids in content_map.items():
 			if len(ids) >= self.setting.PARAMETER.spam_max:
@@ -935,7 +905,6 @@
 					reason_id=reason_id,
 					reporter_id=int(self.data.ACCOUNT_DATA.id),
 				)
->>>>>>> 0da1860c
 
 
 # "POST_COMMENT",
