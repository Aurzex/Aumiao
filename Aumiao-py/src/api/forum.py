from collections.abc import Generator
from typing import Literal

from src.utils import acquire
from src.utils.acquire import HTTPSTATUS
from src.utils.decorator import singleton


@singleton
class Obtain:
	def __init__(self) -> None:
		# 初始化获取帖子信息的客户端
		self.acquire = acquire.CodeMaoClient()

	# 获取多个帖子信息
	def get_posts_details(self, ids: int | list[int]) -> dict:
		# 判断传入的ids类型
		if isinstance(ids, int):
			# 如果是单个id，则直接传入
			params = {"ids": ids}
		elif isinstance(ids, list):
			# 如果是多个id，则将id列表转换为字符串
			params = {"ids": ",".join(map(str, ids))}
		# 发送请求获取帖子信息
		response = self.acquire.send_request(endpoint="/web/forums/posts/all", method="GET", params=params)
		return response.json()

	# 获取单个帖子信息
	def get_single_post_details(self, ids: int) -> dict:
		# 发送请求获取单个帖子信息
		response = self.acquire.send_request(endpoint=f"/web/forums/posts/{ids}/details", method="GET")
		return response.json()

	# 回帖会单独分配一个独立于被回复帖子的id
	# 获取帖子回帖
<<<<<<< HEAD
	def get_post_replies_posts(self, ids: int, sort: str = "-created_at", limit: int | None = 15) -> Generator:
		# 设置请求参数
=======
	def get_post_replies_posts(self, ids: int, sort: str = "-created_at", limit: int | None = 15) -> Generator[dict]:
>>>>>>> 70b9fe53
		params = {"page": 1, "limit": 10, "sort": sort}
		# 发送请求获取帖子回帖
		return self.acquire.fetch_data(
			endpoint=f"/web/forums/posts/{ids}/replies",
			params=params,
			total_key="total",
			pagination_method="page",
			args={"amount": "limit", "remove": "page"},
			limit=limit,
		)

	# 获取回帖评论
	def get_reply_post_comments(
		self,
		post_id: int,
		limit: int | None = 10,
<<<<<<< HEAD
	) -> Generator:
		# 设置请求参数
=======
	) -> Generator[dict]:
>>>>>>> 70b9fe53
		params = {"page": 1, "limit": 10}
		return self.acquire.fetch_data(
			endpoint=f"/web/forums/replies/{post_id}/comments",
			params=params,
			limit=limit,
			pagination_method="page",
			args={"amount": "limit", "remove": "page"},
		)

	# 获取我的帖子或回复的帖子
	def get_post_mine_all(self, method: Literal["created", "replied"], limit: int | None = 10) -> Generator[dict]:
		params = {"page": 1, "limit": 10}
		return self.acquire.fetch_data(
			endpoint=f"/web/forums/posts/mine/{method}",
			params=params,
			pagination_method="page",
			args={"amount": "limit", "remove": "page"},
			limit=limit,
		)

	# 获取论坛帖子各个栏目
	def get_post_boards(self) -> dict:
		response = self.acquire.send_request(endpoint="/web/forums/boards/simples/all", method="GET")
		return response.json()

	# 获取论坛单个版块详细信息T
	def get_board_details(self, board_id: int) -> dict:
		response = self.acquire.send_request(endpoint=f"/web/forums/boards/{board_id}", method="GET")
		return response.json()

	# 获取社区所有热门帖子
	def get_hot_posts(self) -> dict:
		response = self.acquire.send_request(endpoint="/web/forums/posts/hots/all", method="GET")
		return response.json()

	# 获取论坛顶部公告
	def get_top_notice(self, limit: int = 4) -> dict:
		params = {"limit": limit}
		response = self.acquire.send_request(endpoint="/web/forums/notice-boards", method="GET", params=params)
		return response.json()

	# 获取论坛本周精选帖子
	# TODO@Aurzex: 待完善
	def get_key_content(self, content_key: Literal["forum.index.top.recommend"], limit: int = 4) -> dict:
		params = {"content_key": content_key, "limit": limit}
		response = self.acquire.send_request(endpoint="/web/contents/get-key", method="GET", params=params)
		return response.json()

	# 获取社区精品合集帖子
	def get_selection_posts(self, limit: int = 20, offset: int = 0) -> dict:
		params = {"limit": limit, "offset": offset}
		response = self.acquire.send_request(
			endpoint="/web/forums/posts/selections",
			method="GET",
			params=params,
		)
		return response.json()

	# 获取社区求帮助帖子
	def get_help_posts(self, limit: int = 20, page: int = 1) -> dict:
		params = {"limit": limit, "page": page}
		response = self.acquire.send_request(
			endpoint="/web/forums/boards/posts/ask-help",
			method="GET",
			params=params,
		)
		return response.json()

	# 获取论坛举报原因
	def get_report_reasons(self) -> dict:
		response = self.acquire.send_request(endpoint="/web/reports/posts/reasons/all", method="GET")
		return response.json()

	# 通过标题搜索帖子
	def search_posts(self, title: str, limit: int | None = 20) -> Generator[dict]:
		params = {"title": title, "limit": 20, "page": 1}
		return self.acquire.fetch_data(
			endpoint="/web/forums/posts/search",
			pagination_method="page",
			params=params,
			limit=limit,
			args={"amount": "limit", "remove": "page"},
		)


@singleton
class Motion:
	def __init__(self) -> None:
		# 初始化acquire对象，用于发送请求
		self.acquire = acquire.CodeMaoClient()

	# 对某个帖子回帖
	def reply_post(
		self,
		post_id: int,
		content: str,
		*,
		return_data: bool = False,
	) -> dict | bool:
		# 构造请求数据
		data = {"content": content}
		# 发送请求
		response = self.acquire.send_request(
			endpoint=f"/web/forums/posts/{post_id}/replies",
			method="POST",
			payload=data,
		)
		# 返回响应数据或状态码
		return response.json() if return_data else response.status_code == HTTPSTATUS.CREATED

	# 对某个回帖评论进行回复
	def reply_comment(self, reply_id: int, parent_id: int, content: str, *, return_data: bool = False) -> dict | bool:
		# 构造请求数据
		data = {"content": content, "parent_id": parent_id}
		# 发送请求
		response = self.acquire.send_request(endpoint=f"/web/forums/replies/{reply_id}/comments", method="POST", payload=data)
		# 返回响应数据或状态码
		return response.json() if return_data else response.status_code == HTTPSTATUS.CREATED

	# 点赞某个回帖或评论
	def like_comment_or_reply(
		self,
		method: Literal["PUT", "DELETE"],
		ids: int,
		source: Literal["REPLY", "COMMENT"],
	) -> bool:
		# 每个回帖都有唯一id
		params = {"source": source}
		# 发送请求
		response = self.acquire.send_request(
			endpoint=f"/web/forums/comments/{ids}/liked",
			method=method,
			params=params,
		)
		# 返回状态码
		return response.status_code == HTTPSTATUS.NO_CONTENT

	# 举报某个回帖
	def report_reply_or_comment(
		self,
		comment_id: int,
		reason_id: Literal[0, 1, 2, 3, 4, 5, 6, 7, 8],
		description: str,
		source: Literal["REPLY", "COMMENT"],
		*,
		return_data: bool = False,
	) -> dict | bool:
		# get_report_reasons()仅返回1-8的reason_id,其中description与reason_id一一对应 0为自定义举报理由
		data = {
			"reason_id": reason_id,
			"description": description,
			"discussion_id": comment_id,
			"source": source,
		}
		# 发送请求
		response = self.acquire.send_request(
			endpoint="/web/reports/posts/discussions",
			method="POST",
			payload=data,
		)
		# 返回响应数据或状态码
		return response.json() if return_data else response.status_code == HTTPSTATUS.CREATED

	# 举报某个帖子
	def report_post(
		self,
		post_id: int,
		reason_id: Literal[1, 2, 3, 4, 5, 6, 7, 8],
		description: str,
		*,
		return_data: bool = False,
	) -> dict | bool:
		# description与reason_id并不对应,可以自定义描述
		data = {
			"reason_id": reason_id,
			"description": description,
			"post_id": post_id,
		}
		# 发送请求
		response = self.acquire.send_request(
			endpoint="/web/reports/posts",
			method="POST",
			payload=data,
		)
		# 返回响应数据或状态码
		return response.json() if return_data else response.status_code == HTTPSTATUS.CREATED

	# 删除某个回帖或评论或帖子
	def delete_comment_post_reply(self, ids: int, types: Literal["replies", "comments", "posts"]) -> bool:
		# 发送请求
		response = self.acquire.send_request(
			endpoint=f"/web/forums/{types}/{ids}",
			method="DELETE",
		)
		# 返回状态码
		return response.status_code == HTTPSTATUS.NO_CONTENT

	# 置顶某个回帖
	def top_comment(self, comment_id: int, method: Literal["PUT", "DELETE"]) -> bool:
		# 发送请求
		response = self.acquire.send_request(
			endpoint=f"/web/forums/replies/{comment_id}/top",
			method=method,
		)
		# 返回状态码
		return response.status_code == HTTPSTATUS.NO_CONTENT

	# 发布帖子
	def create_post(
		self,
		method: Literal["board", "work_shop"],
		title: str,
		content: str,
		board_id: None | Literal[17, 2, 10, 5, 3, 6, 27, 11, 26, 13, 7, 4, 28] = None,
		work_shop_id: None | int = None,
		*,
		return_data: bool = False,
	) -> dict | bool:
		# board_id类型可从get_post_categories()获取
		data = {"title": title, "content": content}
		if method == "board":
			url = f"/web/forums/boards/{board_id}/posts"
		elif method == "work_shop":
			url = f"/web/works/subjects/{work_shop_id}/post"
		# 发送请求
		response = self.acquire.send_request(
			endpoint=url,
			method="POST",
			payload=data,
		)
		# 返回响应数据或状态码
		return response.json() if return_data else response.status_code == HTTPSTATUS.CREATED<|MERGE_RESOLUTION|>--- conflicted
+++ resolved
@@ -33,12 +33,7 @@
 
 	# 回帖会单独分配一个独立于被回复帖子的id
 	# 获取帖子回帖
-<<<<<<< HEAD
 	def get_post_replies_posts(self, ids: int, sort: str = "-created_at", limit: int | None = 15) -> Generator:
-		# 设置请求参数
-=======
-	def get_post_replies_posts(self, ids: int, sort: str = "-created_at", limit: int | None = 15) -> Generator[dict]:
->>>>>>> 70b9fe53
 		params = {"page": 1, "limit": 10, "sort": sort}
 		# 发送请求获取帖子回帖
 		return self.acquire.fetch_data(
@@ -55,12 +50,8 @@
 		self,
 		post_id: int,
 		limit: int | None = 10,
-<<<<<<< HEAD
-	) -> Generator:
-		# 设置请求参数
-=======
 	) -> Generator[dict]:
->>>>>>> 70b9fe53
+		# 发送请求获取回帖评论
 		params = {"page": 1, "limit": 10}
 		return self.acquire.fetch_data(
 			endpoint=f"/web/forums/replies/{post_id}/comments",
