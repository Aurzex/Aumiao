--- conflicted
+++ resolved
@@ -19,9 +19,9 @@
     )
 except ModuleNotFoundError:
     # 提示用户未安装requests库,并询问安装位置
-    print("检测到您未下载requests库,正在为您安装。")
+    print("检测到您未下载requests库,正在为您安装.")
     step = input(
-        "如果安装了多个python版本,请输入要安装的位置（例如:3.x）,否则直接回车跳过: "
+        "如果安装了多个python版本,请输入要安装的位置(例如:3.x),否则直接回车跳过: "
     )
     if step.strip():
         # 如果用户指定了Python版本,按照指定的版本安装
@@ -43,7 +43,7 @@
         )
     except ModuleNotFoundError:
         # 如果安装失败,则退出程序
-        print("安装requests库失败,请手动安装后再运行程序。")
+        print("安装requests库失败,请手动安装后再运行程序.")
         exit(1)
 
 
@@ -169,7 +169,7 @@
         """
         if reserve and exclude:
             raise ValueError(
-                "请仅提供 'reserve' 或 'exclude' 中的一个参数，不要同时使用。"
+                "请仅提供 'reserve' 或 'exclude' 中的一个参数,不要同时使用."
             )
 
         def filter_keys(item):
@@ -184,13 +184,13 @@
         elif isinstance(data, dict):
             return filter_keys(data)
         else:
-            raise ValueError("不支持的数据类型，仅接受列表或字典。")
+            raise ValueError("不支持的数据类型,仅接受列表或字典.")
 
     # 通过点分隔的键路径从嵌套字典中获取值
     def get_by_path(self, data: Dict, path: str) -> Any:
         """
-        :param data: 字典数据。
-        :param path: 键名的路径，用点分隔。
+        :param data: 字典数据.
+        :param path: 键名的路径,用点分隔.
         """
         keys = path.split(".")
         value = data
@@ -277,11 +277,11 @@
         self, url: str, params: Dict[str, any], total_key: str, data_key: str
     ) -> List[Dict]:
         """
-        通用的数据获取函数，用于处理带分页的API请求。
-        :param url: API的URL。
-        :param params: 请求参数。
-        :param total_key: JSON响应中表示总数的键名。
-        :param data_key: JSON响应中包含实际数据的键名。。
+        通用的数据获取函数,用于处理带分页的API请求.
+        :param url: API的URL.
+        :param params: 请求参数.
+        :param total_key: JSON响应中表示总数的键名.
+        :param data_key: JSON响应中包含实际数据的键名..
         """
         # 发送初始请求以获取总数
         initial_response = self.send_request(url=url, method="get", params=params)
@@ -626,100 +626,4 @@
             return "Wrong"
         else:
             print(f"登录失败惹,错误码: {response.status_code}")
-<<<<<<< HEAD
-            return False
-=======
-            return False
-
-
-class CodeMaoUnion:
-
-    def __init__(self) -> None:
-        self.tool = CodeMaoTool()
-        self.cilent = CodeMaoClient()
-        self.data = CodeMaoData()
-
-    # 清除作品广告的函数
-    def clear_ad(self, keys) -> bool:
-        works_list = self.cilent.get_user_works(self.data.Account["id"])
-        for item0 in works_list:
-            comments = self.cilent.get_comments_detail(
-                work_id=item0["id"], method="comments"
-            )
-            work_id = item0["id"]
-            for item1 in comments:
-                comment_id = item1["id"]
-                content = item1["content"].lower()  # 转换小写
-                if (
-                    any(item2 in content for item2 in keys)
-                    and not item1["is_top"]  # 取消置顶评论监测
-                ):
-                    print(
-                        "在作品 {} 中发现广告: {} ".format(item0["work_name"], content)
-                    )
-                    response = self.cilent.send_request(
-                        url=f"/creation-tools/v1/works/{work_id}/comment/{comment_id}",
-                        method="delete",
-                    )
-                    print("*" * 50)
-                    if response.status_code != 204:
-                        return False
-        return True
-
-    def clear_redpoint(self) -> bool:
-        item = 0
-        query_types = ["LIKE_FORK", "COMMENT_REPLY", "SYSTEM"]
-        while True:
-            # 检查是否所有消息类型的红点数为0
-            record = self.client.send_request(
-                url="/web/message-record/count",
-                method="get",
-            )
-            counts = [record.json()[i]["count"] for i in range(3)]
-            if all(count == 0 for count in counts):
-                return True  # 所有消息类型处理完毕
-
-            # 如果还有未处理的消息，按类型查询并清理
-            params = {
-                "query_type": "ANYTHING",
-                "limit": 200,
-                "offset": item,
-            }
-            responses = {}
-            for query_type in query_types:
-                params["query_type"] = query_type
-                response = self.client.send_request(
-                    url="/web/message-record",
-                    method="get",
-                    params=params,
-                )
-                responses[query_type] = response.status_code
-
-            # 如果任何一次请求失败，即状态码不为200，返回False
-            if any(status != 200 for status in responses.values()):
-                return False
-
-            # 更新偏移量以查询下一批数据
-            item += 200
-
-    # 给某人作品全点赞
-    def like_all_work(self, user_id: str):
-        works_list = self.cilent.get_user_works(user_id)
-        for item in works_list:
-            response = self.cilent.send_request(
-                url="/nemo/v2/works/{}/like".format(item["id"]),
-                method="post",
-                data=json.dumps({}),
-            )
-            if response.status_code != 200:
-                return False
-        return True
-
-
-# Example usage
-if __name__ == "__main__":
-    client = CodeMaoClient()
-    if client.login(method="password", identity="Aurzex", password="CODExhr1106.mao"):
-        user_details = client.get_comments_detail(work_id=224310636, method="comments")
-        print(user_details)
->>>>>>> 04376246
+            return False