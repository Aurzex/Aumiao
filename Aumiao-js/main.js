/*
 * Aumiao-js
 * 喵呜~
 * GitHub @满月叶
 */

const { CodemaoApi } = require("./api")

function run(f) {
    return f()
}

<<<<<<< HEAD

// TODO...

run(async () => console.log(await CodemaoApi.Work.like(227158550)))

=======


>>>>>>> 4e40a14d
<|MERGE_RESOLUTION|>--- conflicted
+++ resolved
@@ -1,22 +1,13 @@
-/*
- * Aumiao-js
- * 喵呜~
- * GitHub @满月叶
- */
-
-const { CodemaoApi } = require("./api")
-
-function run(f) {
-    return f()
-}
-
-<<<<<<< HEAD
-
-// TODO...
-
-run(async () => console.log(await CodemaoApi.Work.like(227158550)))
-
-=======
-
-
->>>>>>> 4e40a14d
+/*
+ * Aumiao-js
+ * 喵呜~
+ * GitHub @满月叶
+ */
+
+const { CodemaoApi } = require("./api")
+
+function run(f) {
+    return f()
+}
+
+