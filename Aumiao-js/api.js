--- conflicted
+++ resolved
@@ -10,14 +10,11 @@
     return new Promise(cb)
 }
 
-<<<<<<< HEAD
 function stringToJson(s) {
     if (s instanceof Object)
         return s
     return JSON.parse(s)
 }
-=======
->>>>>>> bf42dc5e
 
 const CodemaoApi = class {
     /*
@@ -34,7 +31,6 @@
     static setCookie(cookie) {
         this.headers.cookie = cookie
     }
-<<<<<<< HEAD
 
     /*
      =======================
@@ -57,7 +53,6 @@
                 r(null)
             }))
         }
-=======
 
     /*
      =======================
@@ -70,13 +65,11 @@
      */
     static User = class {
 
->>>>>>> bf42dc5e
     }
     /**
      * 作品逻辑
      */
     static Work = class {
-<<<<<<< HEAD
         /**
          * Like a work
          * @param { Number } workId 
@@ -116,7 +109,6 @@
                 r(null)
             }))
         }
-=======
         static like(workId, unlike) {
             return promise((r) => request[unlike ? "delete" : "post"](`${CodemaoApi.baseUrl}/nemo/v2/works/${workId}/like`, {headers: CodemaoApi.headers}, (err, res, body) => {
                 if (res.statusCode >= 200 && res.statusCode < 300)
@@ -124,7 +116,6 @@
                 r(false)
             }))
         }
->>>>>>> bf42dc5e
     }
     /**
      * 作品_评论区逻辑
@@ -134,4 +125,4 @@
     }
 }
 
-exports.CodemaoApi = CodemaoApi
+exports.CodemaoApi = CodemaoApi